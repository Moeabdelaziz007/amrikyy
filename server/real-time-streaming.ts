--- conflicted
+++ resolved
@@ -47,27 +47,13 @@
     this.setupAIEngineListeners();
   }
 
-<<<<<<< HEAD
-  async start(): Promise<void> {
-    // Skip starting if already running or if main WebSocket server is handling connections
-    if (this.wss) {
-      console.log('⚠️ Real-Time AI Streaming already started');
-      return;
-    }
-
-=======
   async start(server: HttpServer): Promise<void> {
->>>>>>> 0b13eecd
     return new Promise((resolve, reject) => {
       try {
         // Use a different port to avoid conflicts with main WebSocket server
         const aiStreamingPort = this.config.port + 1; // Use port 8081 instead of 8080
         
         this.wss = new WebSocketServer({
-<<<<<<< HEAD
-          port: aiStreamingPort,
-          perMessageDeflate: this.config.enableCompression
-=======
           server,
           path: this.config.path, // Use the path from config
           perMessageDeflate: this.config.enableCompression,
@@ -84,7 +70,6 @@
               done(false, 401, 'Unauthorized');
             }
           }
->>>>>>> 0b13eecd
         });
 
         this.wss.on('connection', (ws: WebSocket, request) => {
@@ -100,11 +85,7 @@
         this.startHeartbeat();
         this.startCleanup();
 
-<<<<<<< HEAD
-        console.log(`🚀 Real-Time AI Streaming started on port ${aiStreamingPort}`);
-=======
         console.log(`🚀 Real-Time AI Streaming started on path: ${this.config.path}`);
->>>>>>> 0b13eecd
         this.emit('started');
         resolve();
 
